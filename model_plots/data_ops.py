<<<<<<< HEAD
import sys
import numpy as np
=======
import itertools
>>>>>>> 6d33995f
from operator import itemgetter
from typing import Union

import numpy as np
import pandas as pd
import scipy.signal
import xarray as xr

from utopya.eval import is_operation

# --- Custom DAG operations for the NeuralABM model --------------------------------------------------------------------

# ----------------------------------------------------------------------------------------------------------------------
# DECORATORS
# ----------------------------------------------------------------------------------------------------------------------


def apply_along_dim(func):
    def _apply_along_axes(
        data: xr.Dataset,
        *args,
        along_dim: list = None,
        exclude_dim: list = None,
        **kwargs,
    ):
        """Decorator which allows for applying a function, which acts on an array-like, along dimensions of a
        xarray.Dataset.

        :param data: xr.Dataset
        :param along_dim: the dimensions along with to apply the operation
        :param exclude_dim: the dimensions to exclude. This is an alternative to providing the 'along_dim' argument.
            Cannot provide both 'along_dim' and 'exclude_dim'
        :param args: additional args, passed to function
        :param kwargs: additional kwargs, passed to function
        :return: xr.Dataset
        """
        if along_dim and exclude_dim:
            raise ValueError("Cannot provide both 'along_dim' and 'exclude_dim'!")

        if along_dim is not None or exclude_dim is not None:

            # Get the coordinates for all the dimensions that are to be excluded
            if exclude_dim is None:
                excluded_dims = []
                for c in list(data.coords.keys()):
                    if c not in along_dim:
                        excluded_dims.append(c)
            else:
                excluded_dims = exclude_dim
            excluded_coords = [data.coords[_].data for _ in excluded_dims]

            # Collect the dsets into one dataset
            dsets = []

            # Iterate over all coordinates in the dimensions and apply the function separately
            for idx in itertools.product(*(range(len(_)) for _ in excluded_coords)):

                # Strip the dataset of all coords except the ones along which the function is being
                # applied. Add the coordinates back afterwards and re-merge.
                dsets.append(
                    func(
                        data.sel(
                            {
                                excluded_dims[i]: excluded_coords[i][idx[i]]
                                for i in range(len(excluded_dims))
                            },
                            drop=True,
                        ),
                        *args,
                        **kwargs,
                    ).expand_dims(
                        dim={
                            excluded_dims[i]: [excluded_coords[i][idx[i]]]
                            for i in range(len(excluded_dims))
                        }
                    )
                )

            # Merge the datasets into one and return
            return xr.merge(dsets)

        else:
            return func(data, *args, **kwargs)

    return _apply_along_axes


def apply_along_dim_2d(func):
    def _apply_along_axes(
        ds1: xr.Dataset,
        ds2: xr.Dataset,
        *args,
        along_dim: list = None,
        exclude_dim: list = None,
        **kwargs,
    ):
        """Decorator which allows for applying a function, which acts on two aligned array-likes, along dimensions of
        the xarray.Datasets. The datasets must be aligned.

        :param ds1: xr.Dataset.
        :param ds2: xr.Dataset. Must be aligned with ds1.
        :param along_dim: the dimensions along with to apply the operation
        :param exclude_dim: the dimensions to exclude. This is an alternative to providing the 'along_dim' argument.
            Cannot provide both 'along_dim' and 'exclude_dim'
        :param args: additional args, passed to function
        :param kwargs: additional kwargs, passed to function
        :return: xr.Dataset
        """
        if along_dim and exclude_dim:
            raise ValueError("Cannot provide both 'along_dim' and 'exclude_dim'!")

        if along_dim is not None or exclude_dim is not None:

            # Get the coordinates for all the dimensions that are to be excluded
            if exclude_dim is None:
                excluded_dims = []
                for c in list(ds1.coords.keys()):
                    if c not in along_dim:
                        excluded_dims.append(c)
            else:
                excluded_dims = exclude_dim
            excluded_coords = [ds1.coords[_].data for _ in excluded_dims]

            # Collect the dsets into one dataset
            dsets = []

            # Iterate over all coordinates in the dimensions and apply the function separately
            for idx in itertools.product(*(range(len(_)) for _ in excluded_coords)):

                # Strip both datasets of all coords except the ones along which the function is being
                # applied. Add the coordinates back afterwards and re-merge.
                dsets.append(
                    func(
                        ds1.sel(
                            {
                                excluded_dims[i]: excluded_coords[i][idx[i]]
                                for i in range(len(excluded_dims))
                            },
                            drop=True,
                        ),
                        ds2.sel(
                            {
                                excluded_dims[j]: excluded_coords[j][idx[j]]
                                for j in range(len(excluded_dims))
                            },
                            drop=True,
                        ),
                        *args,
                        **kwargs,
                    ).expand_dims(
                        dim={
                            excluded_dims[i]: [excluded_coords[i][idx[i]]]
                            for i in range(len(excluded_dims))
                        }
                    )
                )

            # Merge the datasets into one and return
            return xr.merge(dsets)

        else:
            return func(ds1, ds2, *args, **kwargs)

    return _apply_along_axes


# ----------------------------------------------------------------------------------------------------------------------
# DATA RESHAPING AND REORGANIZING
# ----------------------------------------------------------------------------------------------------------------------
@is_operation("concat_along")
def concat(objs: list, name: str, dims: list, *args, **kwargs):

    """Combines the pd.Index and xr.concat functions into one.

    :param objs: the xarrays to be concatenated
    :param name: the name of the new dimension
    :param dims: the coordinates of the new dimension
    :param args: passed to xr.concat
    :param kwargs: passed to xr.concat
    :return:
    """
    return xr.concat(objs, pd.Index(dims, name=name), *args, **kwargs)


@is_operation("flatten_dims")
@apply_along_dim
def flatten_dims(
    ds: xr.Dataset,
    dims: list,
    new_dim: str,
    *,
    new_coords: list = None,
) -> xr.Dataset:
    """Flattens dimensions of an xr.Dataset into a new dimension. New coordinates can be assigned,
    else the dimension is simply given trivial dimensions. The operation is a combination of stacking and
    subsequently dropping the multiindex.

    :param ds: the xr.Dataset to reshape
    :param dims: list of dims to stack
    :param new_dim: name of the new dimension
    :param new_coords: the coordinates for the new dimension (optional)
    """

    # Stack and drop the dimensions
    ds = ds.stack({new_dim: dims})
    q = set(dims)
    q.add(new_dim)
    ds = ds.drop_vars(q)

    # Add coordinates to new dimension and return
    if new_coords is None:
        return ds.assign_coords({new_dim: np.arange(len(ds.coords[new_dim]))})
    else:
        return ds.assign_coords({new_dim: new_coords})


# ----------------------------------------------------------------------------------------------------------------------
# BASIC STATISTICS FUNCTIONS
# ----------------------------------------------------------------------------------------------------------------------
@is_operation("mean")
@apply_along_dim
def mean(
    data: xr.Dataset,
    *,
    x: str,
    p: str,
) -> xr.Dataset:
    """Computes the mean of a one-dimensional dataset consisting of x values and associated binned probabilities,
    (x, p(x)). Since the probabilities are binned, they are normalised such that sum p(x)dx = 1

    :param data: the dataset
    :param x: the x-value dimension
    :param p: the name of the probability dimension along which to select the mode.
    :return: the mean of the dataset
    """

    # Get the x differential
    dx = abs(data[x].values[1] - data[x].values[0]) if len(data[x].values) > 1 else 1

    # Calculate the mean
    mean = (data[x].values * data[p].values * dx).sum()

    # Return
    return xr.Dataset(data_vars=dict(mean=mean))


@is_operation("std")
@apply_along_dim
def std(
    data: xr.Dataset,
    *,
    x: str,
    p: str,
) -> xr.Dataset:
    """Computes the standard deviation of a one-dimensional dataset consisting of x values and associated binned
    probabilities, (x, p(x)). Since the probabilities are binned, they are normalised such that sum p(x)dx = 1.

    :param data: the dataset
    :param x: the x-value dimension
    :param p: the name of the probability dimension along which to select the mode.
    :return: the standard deviation of the dataset
    """

    # Get the x differential
    dx = abs(data[x].values[1] - data[x].values[0]) if len(data[x].values) > 1 else 1

    # Calculate the mean
    m = mean(data, x=x, p=p).to_array().data
    std = np.sqrt((dx * data[p].values * (data[x].values - m) ** 2).sum())

    # Return
    return xr.Dataset(data_vars=dict(std=std))


@is_operation("mode")
@apply_along_dim
def mode(data: xr.Dataset, *, p: str, **kwargs) -> xr.Dataset:
    """Returns the x value and associated probability of the mode of a one-dimensional dataset
    consisting of x-values and associated probabilities, (x, p(x)).

    :param data: the one-dimensional dataset
    :param p: the name of the probability dimension along which to select the mode.
    :param kwargs: keyword arguments passed to xr.DataArray.idxmax
    :return: the mode of the dataset
    """

    # Get the name of the dimension
    coord = list(data.dims.keys())[0]

    # Get the value of the mode and select it
    x_max = data[p].idxmax(**kwargs).item()
    return data.sel({coord: x_max}).drop_vars(coord)


@is_operation("average_peak_widths")
@apply_along_dim
def avg_peak_width(
    data: xr.DataArray, *, pad: bool = True, width=[None, None], **kwargs
) -> xr.Dataset:
    """Computes the average peak width of a one-dimensional DataArray using the scipy.signal.peaks function. Zeros are
    optionally added to the start and end of the dataset to ensure that peaks at the ends of the intervals are found.

    :param data: the dataset
    :param pad: whether to pad the array with zeros at the beginning and end (True by default)
    :param width: the boundaries for the peak widths
    :param kwargs: (optional) additional kwargs, passed to scipy.signal.find_peaks
    :return: xr.Dataset of mean peak width and standard deviation
    """

    # Insert a zero at the beginning and the end of the array
    arr = np.insert(np.insert(data.data, 0, 0), 0, -1) if pad else data.data

    # Find the peaks along the array
    peaks = scipy.signal.find_peaks(arr, width=width, **kwargs)

    # Calculate the mean and standard deviation of the peaks
    mean, std = np.mean(peaks[1]["widths"]), np.std(peaks[1]["widths"])

    return xr.Dataset(data_vars=dict(mean=mean, std=std))


@is_operation("p_value")
@apply_along_dim
def p_value(data: xr.Dataset, *, t: float, x: str, p: str) -> xr.Dataset:
    """Calculates the p value for a one-dimensional point from a Dataset containing pairs (x, p(x)).
    Since the probabilities are binned, they are normalised such that sum p(x)dx = 1.

    :param data: the one-dimensional DataArray containing the x and p(x) values
    :param t: the value (1d point) for which to calculate the p-value
    :param x: the x value dimension
    :param p: the probability value dimension
    :return: an xr.Dataset of the p-value
    """

    # Get the differential
    dx = abs(data[x].values[1] - data[x].values[0]) if len(data[x].values) > 1 else 1

    # Calculate the mean
    mu = mean(data, x=x, p=p).to_array().data

    # Calculate the index of t
    t_index = np.argmin(np.abs(data[x] - t).data)

    # Calculate the p-value depending on the location of t
    if t >= mu:
        return xr.Dataset(data_vars=dict(p_value=data[p][t_index:].sum() * dx))
    else:
        return xr.Dataset(data_vars=dict(p_value=data[p][:t_index].sum() * dx))


@is_operation("hist")
def hist(ds: xr.DataArray, *args, bins, along_dim: list = None, **kwargs) -> xr.Dataset:

    """Applies the numpy.histogram function along one axis of an xr.Dataset. This is significantly faster than
    the 'hist_ndim' function, since it circumvents spliting and re-combining multiple Datasets, but is thus only
    applicable to the one-dimensional case.

    :param ds: the DataArray on which to apply the histogram function
    :param along_dim: the name of the dimension along which to apply hist. Is passed as a list to ensure consistency
        with the syntax of other functions, but can only take a single argument.
    :param bins: the bins to use
    :param args, kwargs: passed to np.histogram
    """
    if along_dim and len(along_dim) > 1:
        raise ValueError(
            "Cannot use the 'hist' function for multidimensional histogram operations!"
            "Use 'hist_ndim' instead."
        )

    def _hist(obj, *args, **kwargs):

        return np.histogram(obj, *args, **kwargs)[0].astype(float)

    along_dim = along_dim[0] if along_dim else ds.dims[0]
    axis = list(ds.dims).index(along_dim)

    data: np.ndarray = np.apply_along_axis(_hist, axis, ds, *args, bins, **kwargs)

    coords = dict(ds.coords)
    coords.update({along_dim: bins[:-1] + (np.subtract(bins[1:], bins[:-1])) / 2})

    # Get the name of the dimension
    res = xr.Dataset(data_vars={ds.name: (list(ds.sizes.keys()), data)}, coords=coords)

    return res.rename({along_dim: "bin_center"})


@is_operation("hist_ndim")
@apply_along_dim
def hist_ndim(
    ds: Union[xr.DataArray, xr.Dataset], *args, bins, axis: int = -1, **kwargs
) -> xr.Dataset:

    """Same as the 'hist' function but using the apply_along_dim decorator to allow histogramming along multiple
    dimensions. Is significantly slower than 'hist' due to the splitting and merging operations.

    :param ds: the DataArray on which to apply the histogram function
    :param axis: the axis along which to apply np.histogram. By default this happens on the innermost axis.
    :param bins: the bins to use
    :param args, kwargs: passed to np.histogram
    """

    # Numpy operations only work on xr.Datasets
    if isinstance(ds, xr.Dataset):
        ds = ds.to_array().squeeze()

    def _hist(obj, *args, **kwargs):
        # Applies numpy histogram along an axis and returns only the counts
        return np.histogram(obj, *args, **kwargs)[0].astype(float)

    # Get the name of the dimension
    dim = ds.name if not None else "_variable"

    # Apply the histogram function along the axis
    data = np.apply_along_axis(_hist, axis, ds, *args, bins, **kwargs)

    return xr.Dataset(
        data_vars={dim: ("bin_center", data)},
        coords={"bin_center": np.add(bins[1:], bins[:-1]) / 2},
    )


# ----------------------------------------------------------------------------------------------------------------------
# DENSITY OPERATIONS
# ----------------------------------------------------------------------------------------------------------------------


@is_operation("compute_marginals")
@apply_along_dim
def marginals(
    data: xr.Dataset,
    *,
    x: str,
    p: str,
    bins: int = 100,
    clip: tuple = [-np.inf, +np.inf],
) -> xr.Dataset:
    """Sorts a dataset containing pairs of estimated parameters and associated probabilities (a, p(a)) into
    bins and calculates the marginal density by summing over each bin entry. All dimensions in the dataset are
    flattened and a one-dimensional dataset returned (with the bin index as the coordinate dimension); for example,
    if the dataset contains estimates from many different seeds, these are all flattened into a single long array
    before marginalising.

    :param data: the dataset, containing parameter estimates
    :param x: the name of the parameter variable
    :param p: the name of the probability variable
    :param bins: number of bins
    :param clip: clip the data to a certain range
    :return: an xr.Dataset of the marginal densities
    """

    # Collect all points into a list of tuples and sort by their x value
<<<<<<< HEAD
    # zipped_pairs = sorted(
    #     np.array(
    #         [z for z in list(zip(data['param1'].values.flatten(), data['loss'].values.flatten()))
    #          if not (np.isnan(z[0]) or np.isnan(z[1]) or z[0] < clip[0] or z[0] > clip[1])]
    #     ), key=itemgetter(0))

    # # Create bins
    # x, y = np.linspace(zipped_pairs[0][0], zipped_pairs[-1][0], bins), np.zeros(bins)
    # dx = (x[1] - x[0])
    # bin_no = 1

    # # Sort x into bins; cumulatively gather y-values
    # for point in zipped_pairs:
    #     while point[0] > x[bin_no]:
    #         bin_no += 1
    #     y[bin_no - 1] += point[1]

    # # Normalise y to 1
    # y /= (np.sum(y) * dx)
=======
    zipped_pairs = sorted(
        np.array(
            [
                z
                for z in list(zip(data[x].values.flatten(), data[p].values.flatten()))
                if not (
                    np.isnan(z[0]) or np.isnan(z[1]) or z[0] < clip[0] or z[0] > clip[1]
                )
            ]
        ),
        key=itemgetter(0),
    )

    # Create bins
    x, y = np.linspace(zipped_pairs[0][0], zipped_pairs[-1][0], bins), np.zeros(bins)
    dx = x[1] - x[0]
    bin_no = 1

    # Sort x into bins; cumulatively gather y-values
    for point in zipped_pairs:
        while point[0] > x[bin_no]:
            bin_no += 1
        y[bin_no - 1] += point[1]

    # Normalise y to 1
    y /= np.sum(y) * dx
>>>>>>> 6d33995f

    # Combine into a xr.Dataset
    return xr.Dataset(
        data_vars=dict(p=("bin_idx", y), x=("bin_idx", x)),
        coords={"bin_idx": np.arange(0, bins, 1)},
    )


@is_operation("Hellinger_distance")
@apply_along_dim_2d
def Hellinger_distance(
    p: Union[xr.Dataset, xr.DataArray],
    q: Union[xr.Dataset, xr.DataArray],
    *,
    sum: bool = True,
    x: str = None,
) -> xr.Dataset:
    """Calculates the pointwise Hellinger distance between two distributions p and q, defined as

        d_H(p, q)(x) = sqrt(p(x)) - sqrt(q(x))**2

    If p is a dataset, the Hellinger distance is computed for each distribution in the family. If given, the
    total Hellinger distance along a dimension is also calculated by summing along x. If x is not given, the total
    distance is returned.

    :param p: array or dataset of density values, possibly family-wise
    :param q: one-dimensional dataset or array of density values
    :param sum: (optional) whether to calculate the total Hellinger distance
    :param x: (optional) the dimension along which to calculate the total hellinger distance. If not given, sums over all
        dimensions
    :return:
    """
    res = np.square(np.sqrt(p) - np.sqrt(q))
    if sum:
        if x:
            return res.sum(x)
        else:
            # If summing over all dimensions, return as xr.Dataset to allow later stacking
            return xr.Dataset(data_vars=dict(Hellinger_distance=res.sum()))
    else:
        return res


@is_operation("relative_entropy")
@apply_along_dim_2d
def relative_entropy(
    p: Union[xr.Dataset, xr.DataArray],
    q: Union[xr.Dataset, xr.DataArray],
    *,
    sum: bool = True,
    x: str = None,
) -> xr.Dataset:
    """Calculates the relative_entropy distance between two distributions p and q, defined as

        d_H(p, q) = int p(x) log(p(x)/q(x))dx

    Canonically, log(0/0) = log(1/1) = 0. If p is a dataset, the relative entropy distance is computed for each
    distribution  in the family. If given, the total relative entropy along a dimension is also calculated by summing
    along x. If x is not given, the total distance is returned.

    :param p: one-dimensional array of density values
    :param q: one-dimensional array of density values
    :param sum: (optional) whether to calculate the total Hellinger distance
    :param x: (optional) the dimension along which to calculate the total hellinger distance. If not given, sums over all
        dimensions
    :return: the relative entropy between p and q
    """
    res = np.abs(p * np.log(xr.where(p != 0, p, 1.0) / xr.where(q != 0, q, 1.0)))
    if sum:
        if x:
            return res.sum(x)
        else:
            # If summing over all dimensions, return as xr.Dataset to allow later stacking
            return xr.Dataset(data_vars=dict(relative_entropy=res.sum()))
    else:
        return res


@is_operation("L2_distance")
@apply_along_dim_2d
def L2_distance(p: xr.DataArray, q: xr.DataArray) -> xr.Dataset:
    """Calculates the L2 distance between two distributions p and q, defined as

        d_H(p, q) = sqrt(int (p(x) - q(x))**2 dx)

    :param p: one-dimensional array of density values
    :param q: one-dimensional array of density values
    :return: the L2 distance between p and q
    """
    return xr.Dataset(data_vars=dict(std=np.sqrt(np.square(p - q).sum())))


@is_operation("marginal_of_density")
@apply_along_dim_2d
def marginal_of_density(
    densities: Union[xr.DataArray, xr.Dataset],
    p: xr.DataArray,
    *,
    error: str,
    sample_dim: str = "sample",
) -> Union[xr.Dataset, xr.DataArray]:

    """Calculates the marginal density with an error over a family of distributions, each with an associated probability.
    The error can be calculated either as an L2 distance, a Hellinger distance, or a relative entropy.
    The uncertainty is the expectation value of the chosen metric for each value, that is

        d(x) = int d(x, a) p(a) da,

    where a is the index of the distribution.

    :param densities: the family of distributions
    :param p: the normalised probability associated with each density
    :param error: the type of error to use. Can be either 'L2', 'Hellinger', or 'relative_entropy'
    :param sample_dim: the name of the dimension indexing the distributions
    :return: an xr.Dataset containing the mean density and error
    """
    # Calculate the mean of each x value
    means = (densities * p).sum(sample_dim)

    # Calculate the uncertainty of each bin
    if error.lower() == "l2":
        err = (np.sqrt(np.square(densities - means)) * p).sum(sample_dim)

    elif error.lower() == "hellinger":
        err = (np.square(np.sqrt(densities) - np.sqrt(means)) * p).sum(sample_dim)

    elif error.lower() == "relative_entropy":
        err = (
            densities
            * np.log(
                xr.where(densities != 0, p, 1.0) / xr.where(means != 0, means, 1.0)
            )
            * p
        ).sum(sample_dim)

    else:
        raise ValueError(f"Unrecognised error type {error}!")

    # Get the name of the dimension and rename
    if isinstance(means, xr.Dataset):
        dim = list(means.keys())[0]
        return xr.merge([means.rename({dim: "mean"}), err.rename({dim: "err"})])
    else:
        return xr.merge([means.rename("mean"), err.rename("err")])


# ----------------------------------------------------------------------------------------------------------------------
# ADJACENCY MATRIX OPERATIONS
# ----------------------------------------------------------------------------------------------------------------------


@is_operation("normalise_to_nw_size")
@apply_along_dim
def normalise_to_nw_size(ds: xr.Dataset, *, x: str) -> xr.Dataset:

    """Normalises a one-dimensional xarray object of node degrees to the total number of edges in the graph, i.e.

        k = k / int k dx

    This is required to compare degree distributions between networks.

    :param degrees: the dataset containing the degrees
    :param x: name of the coordinate dimension
    :return: xarray object of normalised degrees
    """
    norms = ds.sum(x) * np.mean(np.diff(ds.coords[x]))

    ds = ds / xr.where(norms != 0, norms, 1)

    return ds

@is_operation('NeuralABM.compute_empirical_mean')
@apply_along_dim
def compute_empirical_mean(data: xr.Dataset, *, coords: dict = None, dims: str = 'seed'):
    """ Computes the mean of a one-dimensional dataset consisting of x-values"""
    # Get time series mean
    mean = data.mean(dim=dims,skipna=True)
    return xr.Dataset(data_vars=dict(mean=mean), coords=mean.coords)


# ----------------------------------------------------------------------------------------------------------------------
# ADJACENCY MATRIX OPERATIONS
# ----------------------------------------------------------------------------------------------------------------------
@is_operation("triangles")
def triangles(
    ds: xr.DataArray,
    offset=0,
    axis1=1,
    axis2=2,
    *args,
    input_core_dims: list = ["j"],
    **kwargs,
):

    """Calculates the number of triangles on each node from an adjacency matrix along one dimension.
    The number of triangles are given by

        t(i) = 1/2 sum a_{ij}_a{jk}a_{ki}

    in the undirected case, which is simply the i-th entry of the diagonal of A**3. This does not use the apply_along_dim
    function is thus fast, but cannot be applied along multiple dimensions.

    :param a: the adjacency matrix
    :param offset, axis1, axis2: passed to numpy.diagonal
    :param input_core_dims: passed to xr.apply_ufunc
    :param args, kwargs: additional args and kwargs passed to np.linalg.matrix_power

    """

    res = xr.apply_ufunc(np.linalg.matrix_power, ds, 3, *args, **kwargs)
    return xr.apply_ufunc(
        np.diagonal,
        res,
        offset,
        axis1,
        axis2,
        input_core_dims=[input_core_dims, [], [], []],
    )


@is_operation("triangles_ndim")
@apply_along_dim
def triangles_ndim(
    a: Union[xr.Dataset, xr.DataArray],
    offset=0,
    axis1=0,
    axis2=1,
    *args,
    input_core_dims: list = ["j"],
    **kwargs,
) -> Union[xr.DataArray, xr.Dataset]:

    """Calculates the number of triangles on each node from an adjacency matrix. The number of triangles
    are given by

        t(i) = 1/2 sum a_{ij}_a{jk}a_{ki}

    in the undirected case, which is simply the i-th entry of the diagonal of A**3. This uses the apply_along_dim
    function and can thus be applied along any dimension, but is slower than 'triangles'.

    :param a: the adjacency matrix
    :param args, kwargs: additional args and kwargs passed to np.linalg.matrix_power

    """
    res = xr.apply_ufunc(
        np.diagonal,
        xr.apply_ufunc(np.linalg.matrix_power, a, 3, *args, **kwargs),
        offset,
        axis1,
        axis2,
        input_core_dims=[input_core_dims, [], [], []],
    )

    if isinstance(res, xr.DataArray):
        return res.rename("triangles")
    else:
        return res<|MERGE_RESOLUTION|>--- conflicted
+++ resolved
@@ -1,9 +1,4 @@
-<<<<<<< HEAD
-import sys
-import numpy as np
-=======
 import itertools
->>>>>>> 6d33995f
 from operator import itemgetter
 from typing import Union
 
@@ -456,27 +451,6 @@
     """
 
     # Collect all points into a list of tuples and sort by their x value
-<<<<<<< HEAD
-    # zipped_pairs = sorted(
-    #     np.array(
-    #         [z for z in list(zip(data['param1'].values.flatten(), data['loss'].values.flatten()))
-    #          if not (np.isnan(z[0]) or np.isnan(z[1]) or z[0] < clip[0] or z[0] > clip[1])]
-    #     ), key=itemgetter(0))
-
-    # # Create bins
-    # x, y = np.linspace(zipped_pairs[0][0], zipped_pairs[-1][0], bins), np.zeros(bins)
-    # dx = (x[1] - x[0])
-    # bin_no = 1
-
-    # # Sort x into bins; cumulatively gather y-values
-    # for point in zipped_pairs:
-    #     while point[0] > x[bin_no]:
-    #         bin_no += 1
-    #     y[bin_no - 1] += point[1]
-
-    # # Normalise y to 1
-    # y /= (np.sum(y) * dx)
-=======
     zipped_pairs = sorted(
         np.array(
             [
@@ -495,15 +469,14 @@
     dx = x[1] - x[0]
     bin_no = 1
 
-    # Sort x into bins; cumulatively gather y-values
-    for point in zipped_pairs:
-        while point[0] > x[bin_no]:
-            bin_no += 1
-        y[bin_no - 1] += point[1]
+    # # Sort x into bins; cumulatively gather y-values
+    # for point in zipped_pairs:
+    #     while point[0] > x[bin_no]:
+    #         bin_no += 1
+    #     y[bin_no - 1] += point[1]
 
     # Normalise y to 1
     y /= np.sum(y) * dx
->>>>>>> 6d33995f
 
     # Combine into a xr.Dataset
     return xr.Dataset(
@@ -593,83 +566,68 @@
     :param q: one-dimensional array of density values
     :return: the L2 distance between p and q
     """
-    return xr.Dataset(data_vars=dict(std=np.sqrt(np.square(p - q).sum())))
-
-
-@is_operation("marginal_of_density")
-@apply_along_dim_2d
-def marginal_of_density(
-    densities: Union[xr.DataArray, xr.Dataset],
-    p: xr.DataArray,
-    *,
-    error: str,
-    sample_dim: str = "sample",
-) -> Union[xr.Dataset, xr.DataArray]:
-
-    """Calculates the marginal density with an error over a family of distributions, each with an associated probability.
-    The error can be calculated either as an L2 distance, a Hellinger distance, or a relative entropy.
-    The uncertainty is the expectation value of the chosen metric for each value, that is
-
-        d(x) = int d(x, a) p(a) da,
-
-    where a is the index of the distribution.
-
-    :param densities: the family of distributions
-    :param p: the normalised probability associated with each density
-    :param error: the type of error to use. Can be either 'L2', 'Hellinger', or 'relative_entropy'
-    :param sample_dim: the name of the dimension indexing the distributions
-    :return: an xr.Dataset containing the mean density and error
-    """
-    # Calculate the mean of each x value
-    means = (densities * p).sum(sample_dim)
-
-    # Calculate the uncertainty of each bin
-    if error.lower() == "l2":
-        err = (np.sqrt(np.square(densities - means)) * p).sum(sample_dim)
-
-    elif error.lower() == "hellinger":
-        err = (np.square(np.sqrt(densities) - np.sqrt(means)) * p).sum(sample_dim)
-
-    elif error.lower() == "relative_entropy":
-        err = (
-            densities
-            * np.log(
-                xr.where(densities != 0, p, 1.0) / xr.where(means != 0, means, 1.0)
-            )
-            * p
-        ).sum(sample_dim)
-
-    else:
-        raise ValueError(f"Unrecognised error type {error}!")
-
-    # Get the name of the dimension and rename
-    if isinstance(means, xr.Dataset):
-        dim = list(means.keys())[0]
-        return xr.merge([means.rename({dim: "mean"}), err.rename({dim: "err"})])
-    else:
-        return xr.merge([means.rename("mean"), err.rename("err")])
-
-
-# ----------------------------------------------------------------------------------------------------------------------
-# ADJACENCY MATRIX OPERATIONS
-# ----------------------------------------------------------------------------------------------------------------------
-
-
-@is_operation("normalise_to_nw_size")
-@apply_along_dim
-def normalise_to_nw_size(ds: xr.Dataset, *, x: str) -> xr.Dataset:
-
-    """Normalises a one-dimensional xarray object of node degrees to the total number of edges in the graph, i.e.
-
-        k = k / int k dx
-
-    This is required to compare degree distributions between networks.
-
-    :param degrees: the dataset containing the degrees
-    :param x: name of the coordinate dimension
-    :return: xarray object of normalised degrees
-    """
-    norms = ds.sum(x) * np.mean(np.diff(ds.coords[x]))
+
+    coords = data.coords if coords is None else coords
+
+    # Collect all points into a list of tuples and sort first by their x value, then by their y value,
+    # filtering out nans and clipping to the specified interval, if passed.
+    zipped_pairs = sorted(
+        np.array(
+            [z for z in list(zip(data['param1'].values.flatten(),
+                                 data['param2'].values.flatten(),
+                                 data['loss'].values.flatten()))
+             if not (np.isnan(z[0]) or np.isnan(z[1]) or np.isnan(z[2])
+                     or z[0] < clip[0][0] or z[0] > clip[0][1] or z[1] < clip[1][0] or z[1] > clip[1][1])
+             ]
+        ), key=itemgetter(0, 1, 2))
+
+    # Create bins
+    x = np.linspace(min(data['param1'].values.flatten()), max(data['param1'].values.flatten()), bins[0])
+    y = np.linspace(min(data['param2'].values.flatten()), max(data['param2'].values.flatten()), bins[1])
+    z = np.zeros(bins)
+    dx, dy = (x[1] - x[0]), (y[1] - y[0])
+    bin_no_x = 1
+
+    for point in zipped_pairs:
+
+        bin_no_y = 1
+
+        # Find bin in x:
+        while point[0] > x[bin_no_x]:
+            bin_no_x += 1
+
+        # Find bin in y:
+        while point[1] > y[bin_no_y]:
+            bin_no_y += 1
+
+        z[bin_no_x - 1][bin_no_y - 1] += point[2]
+
+    # Normalise z to 1
+    z /= (np.sum(z) * dx * dy)
+
+
+    # Combine into a xr.Dataset
+    return xr.Dataset(data_vars=dict(prob=(['x', 'y'], z)), coords=coords)
+
+
+@is_operation('NeuralABM.compute_mode')
+@apply_along_dim
+def compute_mode(data: xr.Dataset, *, coords: dict = None, x: str = 'param1', p: str = 'prob', dim: str = 'bin_idx'):
+    """ Computes the x-coordinate of the mode of a one-dimensional dataset consisting of x-values and probabilities"""
+    coords = data.coords if coords is None else coords
+
+    idx_max = data[p].idxmax(dim=dim)
+    mode = data[x].sel({dim: idx_max})
+
+    return xr.Dataset(data_vars=dict(mode=mode), coords=coords)
+
+    return ds
+
+@is_operation('NeuralABM.compute_mean')
+@apply_along_dim
+def compute_mean(data: xr.Dataset, *, coords: dict = None, x: str = 'param1', p: str = 'prob'):
+    """ Computes the mean of a one-dimensional dataset consisting of x-values and probabilities"""
+    coords = data.coords if coords is None else coords
 
     ds = ds / xr.where(norms != 0, norms, 1)
 
